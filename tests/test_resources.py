# Copyright 2019 The resource-policy-evaluation-library Authors. All rights reserved.
#
# Licensed under the Apache License, Version 2.0 (the "License");
# you may not use this file except in compliance with the License.
# You may obtain a copy of the License at
#
#    http://www.apache.org/licenses/LICENSE-2.0
#
# Unless required by applicable law or agreed to in writing, software
# distributed under the License is distributed on an "AS IS" BASIS,
# WITHOUT WARRANTIES OR CONDITIONS OF ANY KIND, either express or implied.
# See the License for the specific language governing permissions and
# limitations under the License.


import collections
import pytest

from rpe.resources import Resource
from rpe.resources.gcp import GcpAppEngineInstance
from rpe.resources.gcp import GcpBigqueryDataset
from rpe.resources.gcp import GcpCloudFunction
from rpe.resources.gcp import GcpCloudFunctionIam
from rpe.resources.gcp import GcpComputeInstance
<<<<<<< HEAD
from rpe.resources.gcp import GcpDataprocCluster
=======
from rpe.resources.gcp import GcpGkeCluster
from rpe.resources.gcp import GcpGkeClusterNodepool
>>>>>>> 405d199a
from rpe.resources.gcp import GcpProject
from rpe.resources.gcp import GcpProjectIam
from rpe.resources.gcp import GcpProjectService
from rpe.resources.gcp import GcpPubsubSubscription
from rpe.resources.gcp import GcpPubsubSubscriptionIam
from rpe.resources.gcp import GcpPubsubTopic
from rpe.resources.gcp import GcpPubsubTopicIam
from rpe.resources.gcp import GcpSqlInstance
from rpe.resources.gcp import GcpStorageBucket
from rpe.resources.gcp import GcpStorageBucketIamPolicy
from rpe.resources.gcp import GcpComputeFirewall
from rpe.resources.gcp import GcpComputeSubnetwork

test_project = "my_project"
test_resource_name = "my_resource"

ResourceTestCase = collections.namedtuple('ResourceTestCase', 'input cls type name')

test_cases = [
    ResourceTestCase(
        input={
            'resource_type': 'apps.services.versions.instances',
            'resource_name': 'apps/my_project/services/default/versions/test-instance/instances/my_resource',
            'project_id': test_project
        },
        cls=GcpAppEngineInstance,
        type='gcp.appengine.apps.services.versions.instances',
        name='//appengine.googleapis.com/apps/my_project/services/default/versions/test-instance/instances/my_resource'
    ),
    ResourceTestCase(
        input={
            'resource_type': 'bigquery.datasets',
            'resource_name': test_resource_name,
            'project_id': test_project
        },
        cls=GcpBigqueryDataset,
        type='gcp.bigquery.datasets',
        name='//bigquery.googleapis.com/projects/my_project/datasets/my_resource'
    ),
    ResourceTestCase(
        input={
            'resource_type': 'cloudfunctions.projects.locations.functions',
            'resource_name': test_resource_name,
            'resource_location': 'us-central1-a',
            'project_id': test_project
        },
        cls=GcpCloudFunction,
        type='gcp.cloudfunctions.projects.locations.functions',
        name='//cloudfunctions.googleapis.com/projects/my_project/locations/us-central1-a/functions/my_resource'
    ),
    ResourceTestCase(
        input={
            'resource_type': 'cloudfunctions.projects.locations.functions.iam',
            'resource_name': test_resource_name,
            'resource_location': 'us-central1-a',
            'project_id': test_project
        },
        cls=GcpCloudFunctionIam,
        type='gcp.cloudfunctions.projects.locations.functions.iam',
        name='//cloudfunctions.googleapis.com/projects/my_project/locations/us-central1-a/functions/my_resource'
    ),
    ResourceTestCase(
        input={
            'resource_type': 'compute.instances',
            'resource_name': test_resource_name,
            'resource_location': 'us-central1-a',
            'project_id': test_project
        },
        cls=GcpComputeInstance,
        type='gcp.compute.instances',
        name='//compute.googleapis.com/projects/my_project/zones/us-central1-a/instances/my_resource'
    ),
    ResourceTestCase(
        input={
            'resource_type': 'container.projects.locations.clusters',
            'resource_name': test_resource_name,
            'resource_location': 'us-central1-a',
            'project_id': test_project
        },
        cls=GcpGkeCluster,
        type='gcp.container.projects.locations.clusters',
        name='//container.googleapis.com/projects/my_project/locations/us-central1-a/clusters/my_resource'
    ),
    ResourceTestCase(
        input={
            'resource_type': 'container.projects.locations.clusters.nodePools',
            'resource_name': "parent_resource/nodePools/" + test_resource_name,
            'resource_location': 'us-central1-a',
            'project_id': test_project
        },
        cls=GcpGkeClusterNodepool,
        type='gcp.container.projects.locations.clusters.nodePools',
        name='//container.googleapis.com/projects/my_project/locations/us-central1-a/clusters/parent_resource/nodePools/my_resource'
    ),
    ResourceTestCase(
        input={
            'resource_type': 'cloudresourcemanager.projects',
            'resource_name': test_project,
            'project_id': test_project
        },
        cls=GcpProject,
        type='gcp.cloudresourcemanager.projects',
        name='//cloudresourcemanager.googleapis.com/projects/my_project'
    ),
    ResourceTestCase(
        input={
            'resource_type': 'cloudresourcemanager.projects.iam',
            'resource_name': test_project,
            'project_id': test_project
        },
        cls=GcpProjectIam,
        type='gcp.cloudresourcemanager.projects.iam',
        name='//cloudresourcemanager.googleapis.com/projects/my_project'
    ),
    ResourceTestCase(
        input={
<<<<<<< HEAD
            'resource_type': 'dataproc.clusters',
            'resource_name': test_resource_name,
            'resource_location': 'global',
            'project_id': test_project
        },
        cls=GcpDataprocCluster,
        type='gcp.dataproc.projects.regions.clusters',
        name='//dataproc.googleapis.com/projects/my_project/regions/global/clusters/my_resource'
=======
            'resource_type': 'serviceusage.services',
            'resource_name': 'compute.googleapis.com',
            'project_id': test_project
        },
        cls=GcpProjectService,
        type='gcp.serviceusage.services',
        name='//serviceusage.googleapis.com/projects/my_project/services/compute.googleapis.com'
>>>>>>> 405d199a
    ),
    ResourceTestCase(
        input={
            'resource_type': 'pubsub.projects.subscriptions',
            'resource_name': test_resource_name,
            'project_id': test_project
        },
        cls=GcpPubsubSubscription,
        type='gcp.pubsub.projects.subscriptions',
        name='//pubsub.googleapis.com/projects/my_project/subscriptions/my_resource'
    ),
    ResourceTestCase(
        input={
            'resource_type': 'pubsub.projects.subscriptions.iam',
            'resource_name': test_resource_name,
            'project_id': test_project
        },
        cls=GcpPubsubSubscriptionIam,
        type='gcp.pubsub.projects.subscriptions.iam',
        name='//pubsub.googleapis.com/projects/my_project/subscriptions/my_resource'
    ),
    ResourceTestCase(
        input={
            'resource_type': 'pubsub.projects.topics',
            'resource_name': test_resource_name,
            'project_id': test_project
        },
        cls=GcpPubsubTopic,
        type='gcp.pubsub.projects.topics',
        name='//pubsub.googleapis.com/projects/my_project/topics/my_resource'
    ),
    ResourceTestCase(
        input={
            'resource_type': 'pubsub.projects.topics.iam',
            'resource_name': test_resource_name,
            'project_id': test_project
        },
        cls=GcpPubsubTopicIam,
        type='gcp.pubsub.projects.topics.iam',
        name='//pubsub.googleapis.com/projects/my_project/topics/my_resource'
    ),
    ResourceTestCase(
        input={
            'resource_type': 'sqladmin.instances',
            'resource_name': test_resource_name,
            'project_id': test_project
        },
        cls=GcpSqlInstance,
        type='gcp.sqladmin.instances',
        name='//sql.googleapis.com/projects/my_project/instances/my_resource'
    ),
    ResourceTestCase(
        input={
            'resource_type': 'storage.buckets',
            'resource_name': test_resource_name,
            'project_id': test_project
        },
        cls=GcpStorageBucket,
        type='gcp.storage.buckets',
        name='//storage.googleapis.com/buckets/my_resource'
    ),
    ResourceTestCase(
        input={
            'resource_type': 'storage.buckets.iam',
            'resource_name': test_resource_name,
            'project_id': test_project
        },
        cls=GcpStorageBucketIamPolicy,
        type='gcp.storage.buckets.iam',
        name='//storage.googleapis.com/buckets/my_resource'
    ),
    ResourceTestCase(
        input={
            'resource_type': 'compute.subnetworks',
            'resource_name': test_resource_name,
            'resource_location': 'us-central1',
            'project_id': test_project
        },
        cls=GcpComputeSubnetwork,
        type='gcp.compute.subnetworks',
        name='//compute.googleapis.com/projects/my_project/regions/us-central1/subnetworks/my_resource'
    ),
    ResourceTestCase(
        input={
            'resource_type': 'compute.firewalls',
            'resource_name': test_resource_name,
            'project_id': test_project
        },
        cls=GcpComputeFirewall,
        type='gcp.compute.firewalls',
        name='//compute.googleapis.com/projects/my_project/global/firewalls/my_resource'
    )
]


@pytest.mark.parametrize(
    "case",
    test_cases,
    ids=[case.cls.__name__ for case in test_cases])
def test_gcp_resource_factory(case):
    r = Resource.factory("gcp", case.input)
    assert r.__class__ == case.cls
    assert r.type() == case.type


def test_gcp_resource_factory_invalid():
    with pytest.raises(AssertionError):
        Resource.factory('gcp', {})


@pytest.mark.parametrize(
    "case",
    test_cases,
    ids=[case.cls.__name__ for case in test_cases])
def test_gcp_full_resource_name(case):
    r = Resource.factory("gcp", case.input)
    assert r.full_resource_name() == case.name<|MERGE_RESOLUTION|>--- conflicted
+++ resolved
@@ -22,12 +22,9 @@
 from rpe.resources.gcp import GcpCloudFunction
 from rpe.resources.gcp import GcpCloudFunctionIam
 from rpe.resources.gcp import GcpComputeInstance
-<<<<<<< HEAD
 from rpe.resources.gcp import GcpDataprocCluster
-=======
 from rpe.resources.gcp import GcpGkeCluster
 from rpe.resources.gcp import GcpGkeClusterNodepool
->>>>>>> 405d199a
 from rpe.resources.gcp import GcpProject
 from rpe.resources.gcp import GcpProjectIam
 from rpe.resources.gcp import GcpProjectService
@@ -144,7 +141,16 @@
     ),
     ResourceTestCase(
         input={
-<<<<<<< HEAD
+            'resource_type': 'serviceusage.services',
+            'resource_name': 'compute.googleapis.com',
+            'project_id': test_project
+        },
+        cls=GcpProjectService,
+        type='gcp.serviceusage.services',
+        name='//serviceusage.googleapis.com/projects/my_project/services/compute.googleapis.com'
+    ),
+    ResourceTestCase(
+        input={
             'resource_type': 'dataproc.clusters',
             'resource_name': test_resource_name,
             'resource_location': 'global',
@@ -153,15 +159,6 @@
         cls=GcpDataprocCluster,
         type='gcp.dataproc.projects.regions.clusters',
         name='//dataproc.googleapis.com/projects/my_project/regions/global/clusters/my_resource'
-=======
-            'resource_type': 'serviceusage.services',
-            'resource_name': 'compute.googleapis.com',
-            'project_id': test_project
-        },
-        cls=GcpProjectService,
-        type='gcp.serviceusage.services',
-        name='//serviceusage.googleapis.com/projects/my_project/services/compute.googleapis.com'
->>>>>>> 405d199a
     ),
     ResourceTestCase(
         input={
