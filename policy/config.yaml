# Copyright 2019 The resource-policy-evaluation-library Authors. All rights reserved.
#
# Licensed under the Apache License, Version 2.0 (the "License");
# you may not use this file except in compliance with the License.
# You may obtain a copy of the License at
#
#    http://www.apache.org/licenses/LICENSE-2.0
#
# Unless required by applicable law or agreed to in writing, software
# distributed under the License is distributed on an "AS IS" BASIS,
# WITHOUT WARRANTIES OR CONDITIONS OF ANY KIND, either express or implied.
# See the License for the specific language governing permissions and
# limitations under the License.


---
config:
  exclusions:
    labels:
      forseti-enforcer: disable
<<<<<<< HEAD
  instances:
    harden_images_project: my-project-id
=======
  dataproc:
    harden_images_project: my-project-id
    cluster_max_age_ns: 5184000000000000
>>>>>>> f8663d25
<|MERGE_RESOLUTION|>--- conflicted
+++ resolved
@@ -18,11 +18,8 @@
   exclusions:
     labels:
       forseti-enforcer: disable
-<<<<<<< HEAD
   instances:
     harden_images_project: my-project-id
-=======
   dataproc:
     harden_images_project: my-project-id
-    cluster_max_age_ns: 5184000000000000
->>>>>>> f8663d25
+    cluster_max_age_ns: 5184000000000000